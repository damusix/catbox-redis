--- conflicted
+++ resolved
@@ -6,17 +6,8 @@
   - "11"
   - "node"
 
-<<<<<<< HEAD
 sudo: false
 
-install:
-  - "npm install"
-
-os:
-  - "linux"
-  - "osx"
-  - "windows"
-=======
 services:
   - redis
   - docker
@@ -25,5 +16,4 @@
   - docker-compose up -d
   - redis-server --port 6378 --requirepass secret &
   - redis-server --port 6377 --unixsocket /tmp/redis.sock &
-  - sleep 2
->>>>>>> 6759eb3c
+  - sleep 2